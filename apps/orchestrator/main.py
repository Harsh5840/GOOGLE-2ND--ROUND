--- conflicted
+++ resolved
@@ -8,62 +8,46 @@
     location=os.getenv("GOOGLE_CLOUD_LOCATION")
 )
 
-from fastapi import FastAPI, Query, UploadFile, File, Form, HTTPException
+from fastapi import FastAPI, HTTPException, Form, Query
 from fastapi.staticfiles import StaticFiles
-from fastapi.responses import FileResponse
+from fastapi.middleware.cors import CORSMiddleware
 from pydantic import BaseModel
+import os
+import asyncio
 from google.cloud import aiplatform
 from shared.utils.logger import log_event
-<<<<<<< HEAD
-from typing import Optional, List
+from typing import Optional, List, Dict, Any, Tuple
 import json
+from fastapi import UploadFile, File
+from google.cloud import storage
+from uuid import uuid4
 from datetime import datetime
 
 from agents.agent_router import agent_router
+from agents.gemini_fallback_agent import run_gemini_fallback_agent
+from agents.intent_extractor.agent import extract_intent
+from agents.agglomerator import aggregate_api_results
+from tools.maps import get_must_visit_places_nearby
+from tools.image_upload import upload_event_photo, get_all_event_photos, get_event_photo_by_id
 from tools.reddit import fetch_reddit_posts
 from tools.twitter import fetch_twitter_posts
 from tools.news import fetch_city_news
-from agents.gemini_fallback_agent import run_gemini_fallback_agent
-from shared.utils.mood import aggregate_mood
-=======
-from fastapi import Query
-from textblob import TextBlob
-from typing import Optional, Dict, Any, Tuple, List
-from fastapi import UploadFile, File, Form
-from google.cloud import storage
-from uuid import uuid4
-from agents.firestore_agent import db
-from datetime import datetime
-
-from agents.reddit_agent import fetch_reddit_posts
-from agents.twitter_agent import fetch_twitter_posts
-from agents.firestore_agent import fetch_firestore_reports
-from agents.rag_search import get_rag_fallback
-from agents.response_agent import generate_final_response
->>>>>>> ecdfa915
-from agents.intent_extractor.agent import extract_intent
-from agents.agglomerator import aggregate_api_results
-<<<<<<< HEAD
-from tools.maps import get_must_visit_places_nearby
-from tools.image_upload import upload_event_photo, get_all_event_photos, get_event_photo_by_id
 from tools.firestore import (
-    create_or_update_user_profile, 
-    get_user_profile, 
+    create_or_update_user_profile,
+    get_user_profile,
     get_user_default_location,
     store_user_location,
-    get_recent_user_location,
     get_user_location_history,
     get_favorite_locations,
     add_favorite_location,
     store_unified_data,
     get_unified_data,
     get_aggregated_location_data,
-    store_user_query_history,
-    get_user_query_history,
     export_user_data,
     get_user_data_exports,
     restore_user_data,
     get_user_retention_analytics,
+    store_user_query_history,
     load_unified_data_to_firestore,
     get_unified_data_from_firestore,
     get_aggregated_location_data_from_firestore,
@@ -71,10 +55,8 @@
     get_unified_data_sources_for_location,
     clear_empty_cached_data
 )
-=======
 from shared.utils.mood import analyze_sentiment, aggregate_mood
 from shared.utils.user_photos import save_user_photo, fetch_user_photos_nearby
->>>>>>> ecdfa915
 
 # Initialize Google Cloud Vertex AI
 aiplatform.init(project=os.getenv("GCP_PROJECT_ID"), location=os.getenv("GCP_REGION"))
@@ -838,13 +820,11 @@
         google_search_data=[],
     )
     mood_result = aggregate_mood(unified_data)
-<<<<<<< HEAD
-    must_visit_places = []
-=======
     must_visit_places = get_must_visit_places_nearby(location, max_results=3)
     # Geocode location for lat/lng
     try:
-        gmaps = get_best_route.__globals__["googlemaps"].Client(key=os.getenv("GOOGLE_MAPS_API_KEY"))
+        import googlemaps
+        gmaps = googlemaps.Client(key=os.getenv("GOOGLE_MAPS_API_KEY"))
         geocode = gmaps.geocode(location)
         latlng = geocode[0]["geometry"]["location"] if geocode else {"lat": None, "lng": None}
     except Exception:
@@ -852,16 +832,12 @@
     user_photos = []
     if latlng["lat"] is not None and latlng["lng"] is not None:
         user_photos = fetch_user_photos_nearby(latlng["lat"], latlng["lng"], radius_m=500)
->>>>>>> ecdfa915
     return {
         "location": location,
         "datetime": datetime_str,
         **mood_result,
         "must_visit_places": must_visit_places,
-<<<<<<< HEAD
-=======
         "user_photos": user_photos
->>>>>>> ecdfa915
     }
 
 if __name__ == "__main__":
