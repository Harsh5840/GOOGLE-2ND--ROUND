"use client"

import type React from "react"

import { useState, useEffect, useRef } from "react"
import {
  Bell,
  Search,
  Camera,
  Users,
  Activity,
  Car,
  Building,
  Calendar,
  Cloud,
  User,
  Send,
  Bot,
  Upload,
  X,
  TrendingUp,
  MapPin,
  Clock,
  AlertTriangle,
  Eye,
  MessageCircle,
  ChevronRight,
  Flame,
  Sun,
  Moon,
  Sparkles,
  ZapIcon,
  Menu,
  Filter,
  BarChart3,
  Shield,
  ArrowUp,
  ArrowDown,
  Layers,
  Heart,
  Share2,
  Bookmark,
  MoreHorizontal,
  ChevronUp,
  ChevronDown,
  TreePine,
} from "lucide-react"
import { Button } from "@/components/ui/button"
import { Input } from "@/components/ui/input"
import { Badge } from "@/components/ui/badge"
import { Textarea } from "@/components/ui/textarea"
import GoogleMap from "./components/google-map"
import Header from "./components/Header"
import Sidebar from "./components/Sidebar"
import Notifications from "./components/Notifications"
import Chat from "./components/Chat"
import ReportModal from "./components/ReportModal"
<<<<<<< HEAD
import OnboardingFlow from "./components/OnboardingFlow"
import ImageUploadModal from "./components/ImageUploadModal"
=======
import PhotoUpload from "./components/PhotoUpload"
>>>>>>> 20d1f5ee
import { getSeverityColor, formatTimeAgo } from "./lib/utils"

import { sendChatMessage, getLocationMood, getLocationMoodWithDisplay, getBestRouteWithMood, getMustVisitPlacesWithMood } from "@/lib/api"
import { ChatMessage } from "@/types/chat"
import { auth, db } from "./lib/firebase"
import { onAuthStateChanged, signOut, User as FirebaseUser } from "firebase/auth"
import { doc, setDoc, getDoc, collection, addDoc, onSnapshot, query, where, orderBy, limit } from "firebase/firestore"

interface UserPreferences {
  interests: string[];
  customInterests: string[];
  location: string;
  radius: number;
  notificationTypes: string[];
}

interface CityEvent {
  id: string;
  type: string;
  title: string;
  location: string;
  timestamp: Date;
  severity: string;
  summary: string;
  reporter: {
    name: string;
    avatar: string;
    verified: boolean;
    followers: number;
  };
  coordinates: { lat: number; lng: number };
  likes: number;
  comments: number;
  shares: number;
  bookmarks: number;
  image: string | null;
  tags: string[];
  customEmoji: string;
}

const eventTypes = [
  {
    id: "traffic",
    label: "Traffic & Transport",
    icon: Car,
    color: "#3b82f6",
    gradient: "from-blue-500 via-blue-600 to-indigo-600",
    lightBg: "from-blue-50 to-indigo-100",
    darkBg: "from-blue-950/50 to-indigo-950/50",
    description: "Real-time traffic monitoring",
    emoji: "🚗",
  },
  {
    id: "infrastructure",
    label: "Infrastructure",
    icon: Building,
    color: "#f59e0b",
    gradient: "from-amber-500 via-orange-500 to-red-500",
    lightBg: "from-amber-50 to-orange-100",
    darkBg: "from-amber-950/50 to-orange-950/50",
    description: "Construction and maintenance",
    emoji: "🏗️",
  },
  {
    id: "events",
    label: "Events & Culture",
    icon: Calendar,
    color: "#8b5cf6",
    gradient: "from-purple-500 via-violet-500 to-indigo-500",
    lightBg: "from-purple-50 to-violet-100",
    darkBg: "from-purple-950/50 to-violet-950/50",
    description: "Local events and activities",
    emoji: "🎉",
  },
  {
    id: "safety",
    label: "Safety & Security",
    icon: Shield,
    color: "#ef4444",
    gradient: "from-red-500 via-pink-500 to-rose-500",
    lightBg: "from-red-50 to-pink-100",
    darkBg: "from-red-950/50 to-pink-950/50",
    description: "Emergency and safety alerts",
    emoji: "🚨",
  },
  {
    id: "environment",
    label: "Environment",
    icon: TreePine,
    color: "#10b981",
    gradient: "from-emerald-500 via-teal-500 to-cyan-500",
    lightBg: "from-emerald-50 to-teal-100",
    darkBg: "from-emerald-950/50 to-teal-950/50",
    description: "Environmental monitoring",
    emoji: "🌱",
  },
  {
    id: "community",
    label: "Community",
    icon: Users,
    color: "#06b6d4",
    gradient: "from-cyan-500 via-blue-500 to-indigo-500",
    lightBg: "from-cyan-50 to-blue-100",
    darkBg: "from-cyan-950/50 to-blue-950/50",
    description: "Community activities",
    emoji: "👥",
  },
]

export default function UrbanPulseDashboard() {
  // Authentication and onboarding state
  const [user, setUser] = useState<FirebaseUser | null>(null);
  const [userPreferences, setUserPreferences] = useState<UserPreferences | null>(null);
  const [showOnboarding, setShowOnboarding] = useState(false);
  const [isLoading, setIsLoading] = useState(true);

  // UI state
  const [isDarkMode, setIsDarkMode] = useState(false)
  const [isMobile, setIsMobile] = useState(false)
  const [sidebarOpen, setSidebarOpen] = useState(false)
  const [showNotifications, setShowNotifications] = useState(false)
  const [showImageUpload, setShowImageUpload] = useState(false)
  const [selectedEvent, setSelectedEvent] = useState<CityEvent | null>(null)
  const [showReportModal, setShowReportModal] = useState(false)
  const [mobileChatExpanded, setMobileChatExpanded] = useState(false)

  // Report form state
  const [reportForm, setReportForm] = useState({
    title: '',
    description: '',
    location: '',
    type: 'traffic',
    image: null as string | null
  })
  const [capturedImage, setCapturedImage] = useState<string | null>(null)
<<<<<<< HEAD
  const fileInputRef = useRef<HTMLInputElement>(null)

  // Data state
  const [events, setEvents] = useState<CityEvent[]>([])
  const [filteredEvents, setFilteredEvents] = useState<CityEvent[]>([])
  const [activeFilters, setActiveFilters] = useState<string[]>([])
  const [searchQuery, setSearchQuery] = useState("")
  const [currentTime, setCurrentTime] = useState(new Date())
  const [notifications, setNotifications] = useState<any[]>([])
  const [unreadNotifications, setUnreadNotifications] = useState(0)
  const [zones, setZones] = useState<any[]>([])

  // Chat state
  const [chatMessages, setChatMessages] = useState<ChatMessage[]>([])
  const [newMessage, setNewMessage] = useState("")
  const [isChatLoading, setIsChatLoading] = useState(false)

  // Refs
  const notificationRef = useRef<HTMLDivElement>(null)
  const chatRef = useRef<HTMLDivElement>(null)

  // Live stats
  const liveStats = {
    activeEvents: events.length,
    citizensOnline: Math.floor(Math.random() * 1000) + 500,
  }



  // Report form handlers
  const handleCameraCapture = () => {
    // For now, we'll simulate camera capture
    // In a real app, you'd use the device camera
    const mockImage = 'data:image/svg+xml;base64,PHN2ZyB3aWR0aD0iMjAwIiBoZWlnaHQ9IjIwMCIgeG1sbnM9Imh0dHA6Ly93d3cudzMub3JnLzIwMDAvc3ZnIj48cmVjdCB3aWR0aD0iMTAwJSIgaGVpZ2h0PSIxMDAlIiBmaWxsPSIjZGRkIi8+PHRleHQgeD0iNTAlIiB5PSI1MCUiIGZvbnQtZmFtaWx5PSJBcmlhbCIgZm9udC1zaXplPSIxNCIgZmlsbD0iIzk5OSIgdGV4dC1hbmNob3I9Im1pZGRsZSIgZHk9Ii4zZW0iPk1vY2sgSW1hZ2U8L3RleHQ+PC9zdmc+'
    setCapturedImage(mockImage)
    setReportForm(prev => ({ ...prev, image: mockImage }))
  }

  const handleFileUpload = (e: React.ChangeEvent<HTMLInputElement>) => {
    const file = e.target.files?.[0]
    if (file) {
      const reader = new FileReader()
      reader.onload = (event) => {
        const imageData = event.target?.result as string
        setCapturedImage(imageData)
        setReportForm(prev => ({ ...prev, image: imageData }))
=======
  const [rightPanelCollapsed, setRightPanelCollapsed] = useState(false)
  const [isLoading, setIsLoading] = useState(true)
  const [likedEvents, setLikedEvents] = useState<Set<number>>(new Set())
  const [bookmarkedEvents, setBookmarkedEvents] = useState<Set<number>>(new Set())
  const fileInputRef = useRef<HTMLInputElement>(null!)
  const notificationRef = useRef<HTMLDivElement>(null!)
  const mobileChatRef = useRef<HTMLDivElement>(null!)
  const chatMessagesRef = useRef<HTMLDivElement>(null!)
  const [locationMood, setLocationMood] = useState<any>(null)
  const [moodLoading, setMoodLoading] = useState(false)
  const [moodError, setMoodError] = useState<string | null>(null)
  const [locationData, setLocationData] = useState<any>(null)

  // Check if mobile
  useEffect(() => {
    const checkMobile = () => {
      const mobile = window.innerWidth < 768
      setIsMobile(mobile)
      if (mobile) {
        setSidebarOpen(false)
        setRightPanelCollapsed(true)
>>>>>>> 20d1f5ee
      }
      reader.readAsDataURL(file)
    }
  }

  const handleSubmitReport = async () => {
    if (!user) return

    try {
      // Save event to Firestore
      await addDoc(collection(db, 'events'), {
        ...reportForm,
        userId: user.uid,
        reporter: {
          name: user.displayName || 'Anonymous',
          avatar: user.photoURL || '',
          verified: true,
          followers: 0
        },
        timestamp: new Date(),
        severity: 'medium',
        summary: reportForm.description,
        likes: 0,
        comments: 0,
        shares: 0,
        bookmarks: 0,
        tags: [...userPreferences?.interests || [], ...userPreferences?.customInterests || []],
        coordinates: { lat: 0, lng: 0 }, // Will be geocoded later
        customEmoji: eventTypes.find(t => t.id === reportForm.type)?.emoji || '📌',
        createdAt: new Date(),
        updatedAt: new Date()
      })

      // Reset form
      setReportForm({
        title: '',
        description: '',
        location: '',
        type: 'traffic',
        image: null
      })
      setCapturedImage(null)
      setShowReportModal(false)
    } catch (error) {
      console.error('Error saving event:', error)
    }
  }

  const resetReportForm = () => {
    setReportForm({
      title: '',
      description: '',
      location: '',
      type: 'traffic',
      image: null
    })
    setCapturedImage(null)
  }

  // Check mobile on mount and resize
  useEffect(() => {
    const checkMobile = () => {
      setIsMobile(window.innerWidth < 768)
    }
    checkMobile()
    window.addEventListener("resize", checkMobile)
    return () => window.removeEventListener("resize", checkMobile)
  }, [])

  // Authentication effect
  useEffect(() => {
    const unsubscribe = onAuthStateChanged(auth, async (firebaseUser) => {
      if (firebaseUser) {
        setUser(firebaseUser);
        // Check if user has completed onboarding
        const userDoc = await getDoc(doc(db, 'users', firebaseUser.uid));
        if (userDoc.exists() && userDoc.data()?.onboardingComplete) {
          setUserPreferences(userDoc.data()?.preferences);
          setShowOnboarding(false);
        } else {
          setShowOnboarding(true);
        }
      } else {
        setUser(null);
        setUserPreferences(null);
        setShowOnboarding(true);
      }
      setIsLoading(false);
    });

    return () => unsubscribe();
  }, []);

  // Real-time events listener
  useEffect(() => {
    if (!user) return;

    // Listen to events that match user preferences
    const eventsQuery = query(
      collection(db, 'events'),
      orderBy('timestamp', 'desc'),
      limit(50)
    );

    const unsubscribe = onSnapshot(eventsQuery, (snapshot) => {
      const eventsData: CityEvent[] = [];
      snapshot.forEach((doc) => {
        const data = doc.data();
        eventsData.push({
          id: doc.id,
          ...data,
          timestamp: data.timestamp?.toDate() || new Date(),
        } as CityEvent);
      });
      setEvents(eventsData);
    });

    return () => unsubscribe();
  }, [user]);

  // Function to refresh events (can be called after new reports)
  const refreshEvents = () => {
    // The real-time listener will automatically update the events
    // This function can be used to trigger additional updates if needed
    console.log('Events refreshed');
  };

  // Filter events based on user preferences
  useEffect(() => {
    if (!userPreferences) {
      setFilteredEvents(events);
      return;
    }

    let filtered = events;

    // Filter by user interests
    if (userPreferences.interests.length > 0 || userPreferences.customInterests.length > 0) {
      const allInterests = [...userPreferences.interests, ...userPreferences.customInterests];
      filtered = filtered.filter(event => 
        allInterests.some(interest => 
          (event.title?.toLowerCase() || '').includes(interest.toLowerCase()) ||
          (event.summary?.toLowerCase() || '').includes(interest.toLowerCase()) ||
          (event.tags || []).some(tag => (tag?.toLowerCase() || '').includes(interest.toLowerCase()))
        )
      );
    }

    // Filter by active filters
    if (activeFilters.length > 0) {
      filtered = filtered.filter(event => activeFilters.includes(event.type));
    }

    // Filter by search query
    if (searchQuery) {
      filtered = filtered.filter(event =>
        (event.title?.toLowerCase() || '').includes(searchQuery.toLowerCase()) ||
        (event.location?.toLowerCase() || '').includes(searchQuery.toLowerCase()) ||
        (event.summary?.toLowerCase() || '').includes(searchQuery.toLowerCase())
      );
    }

    setFilteredEvents(filtered);
  }, [events, userPreferences, activeFilters, searchQuery]);

  // Update time every minute
  useEffect(() => {
    const timer = setInterval(() => {
      setCurrentTime(new Date())
    }, 60000)
    return () => clearInterval(timer)
  }, [])

  // Click outside handlers
  useEffect(() => {
    const handleClickOutside = (event: MouseEvent) => {
      if (notificationRef.current && !notificationRef.current.contains(event.target as Node)) {
        setShowNotifications(false)
      }
    }
    document.addEventListener("mousedown", handleClickOutside)
    return () => document.removeEventListener("mousedown", handleClickOutside)
  }, [])

  // Filter toggle
  const toggleFilter = (filterId: string) => {
    setActiveFilters(prev =>
      prev.includes(filterId)
        ? prev.filter(id => id !== filterId)
        : [...prev, filterId]
    )
  }

  // Chat handlers
  const handleSendMessage = async () => {
    if (!newMessage.trim() || !user) return

    const userMessage: ChatMessage = {
      id: Date.now().toString(),
<<<<<<< HEAD
      text: newMessage,
=======
      text: chatInput,
>>>>>>> 20d1f5ee
      sender: "user",
      timestamp: new Date(),
    }

    setChatMessages(prev => [...prev, userMessage])
    setNewMessage("")
    setIsChatLoading(true)

    try {
<<<<<<< HEAD
      const response = await sendChatMessage(user.uid, newMessage)

      const botMessage: ChatMessage = {
        id: Date.now().toString(),
        text: response.reply,
        sender: "bot",
        timestamp: new Date(),
      }

      setChatMessages(prev => [...prev, botMessage])
=======
      const response = await sendChatMessage("test", chatInput)
      
      const botMessage: ChatMessage = {
        id: (Date.now() + 1).toString(),
        text: response.reply,
        sender: "bot",
        timestamp: new Date(),
        locationData: response.location_data, // Add location data for map display
      }

      setChatMessages((prev) => [...prev, botMessage])
      
      // If there's location data, display it on the map
      if (response.location_data && response.location_data.locations_to_display) {
        // Update the map with location data
        setLocationData(response.location_data)
        console.log("Location data received:", response.location_data.locations_to_display)
      } else {
        // Clear location data if no new data
        setLocationData(null)
      }
      
>>>>>>> 20d1f5ee
    } catch (error) {
      console.error("Error sending message:", error)
      const errorMessage: ChatMessage = {
        id: (Date.now() + 1).toString(),
<<<<<<< HEAD
        text: "Sorry, I'm having trouble processing your request. Please try again.",
=======
        text: "Sorry, I encountered an error. Please try again.",
>>>>>>> 20d1f5ee
        sender: "bot",
        timestamp: new Date(),
      }
      setChatMessages(prev => [...prev, errorMessage])
    } finally {
      setIsChatLoading(false)
    }
  }

  // Event handlers
  const handleLikeEvent = (eventId: string) => {
    setEvents(prev =>
      prev.map(event =>
        event.id === eventId
          ? { ...event, likes: event.likes + 1 }
          : event
      )
    )
  }

  const handleBookmarkEvent = (eventId: string) => {
    setEvents(prev =>
      prev.map(event =>
        event.id === eventId
          ? { ...event, bookmarks: event.bookmarks + 1 }
          : event
      )
    )
  }

  // Image upload handlers
  const handleImageUpload = async (eventData: any) => {
    if (!user) return;

    try {
      // Save event to Firestore
      await addDoc(collection(db, 'events'), {
        ...eventData,
        userId: user.uid,
        reporter: {
          name: user.displayName || 'Anonymous',
          avatar: user.photoURL || '',
          verified: true,
          followers: 0
        },
        likes: 0,
        comments: 0,
        shares: 0,
        bookmarks: 0,
        tags: [...userPreferences?.interests || [], ...userPreferences?.customInterests || []],
        createdAt: new Date(),
        updatedAt: new Date()
      });

      setShowImageUpload(false);
    } catch (error) {
      console.error('Error saving event:', error);
    }
  };

  // Onboarding completion handler
  const handleOnboardingComplete = (user: FirebaseUser, preferences: UserPreferences) => {
    setUserPreferences(preferences);
    setShowOnboarding(false);
  };

  // Loading state
  if (isLoading) {
    return (
      <div className="min-h-screen flex items-center justify-center">
        <div className="animate-spin rounded-full h-32 w-32 border-b-2 border-blue-600"></div>
      </div>
    );
  }

  // Show onboarding if not completed
  if (showOnboarding) {
    return <OnboardingFlow onComplete={handleOnboardingComplete} />;
  }

  return (
    <div className={`min-h-screen transition-colors duration-500 ${isDarkMode ? "bg-gray-900 text-white" : "bg-gray-50 text-gray-900"}`}>
      {/* Header */}
      <Header
        isDarkMode={isDarkMode}
        isMobile={isMobile}
        sidebarOpen={sidebarOpen}
        setSidebarOpen={setSidebarOpen}
        liveStats={liveStats}
        currentTime={currentTime}
        showNotifications={showNotifications}
        setShowNotifications={setShowNotifications}
        notificationRef={notificationRef as React.RefObject<HTMLDivElement>}
        notifications={notifications}
        unreadNotifications={unreadNotifications}
      />

      {/* Main Content */}
      <div className="flex h-[calc(100vh-5rem)] pt-16 md:pt-20">
        {/* Sidebar */}
        <Sidebar
          isDarkMode={isDarkMode}
          isMobile={isMobile}
          sidebarOpen={sidebarOpen}
          setSidebarOpen={setSidebarOpen}
          searchQuery={searchQuery}
          setSearchQuery={setSearchQuery}
          activeFilters={activeFilters}
          toggleFilter={toggleFilter}
          filteredEvents={filteredEvents}
          handleEventSelect={(event) => setSelectedEvent(event as CityEvent)}
          mobileChatExpanded={mobileChatExpanded}
        />

        {/* Main Content Area */}
        <div className="flex-1 flex">
          {/* Map Section */}
          <div className="flex-1 relative">
            <GoogleMap
              events={filteredEvents}
              selectedEvent={selectedEvent}
              onEventSelect={(event) => setSelectedEvent(event as CityEvent)  }
              eventTypes={eventTypes}
              isDarkMode={isDarkMode}
<<<<<<< HEAD
              zones={zones}
              onEventsUpdate={refreshEvents}
=======
              zones={mapZones}
              locationData={locationData}
>>>>>>> 20d1f5ee
            />
            
            {/* Floating Action Button */}
            <div className="absolute bottom-6 right-6 z-10">
              <Button
                onClick={() => setShowImageUpload(true)}
                className="w-14 h-14 rounded-full shadow-lg bg-blue-600 hover:bg-blue-700"
              >
                <Camera className="w-6 h-6" />
              </Button>
            </div>
          </div>

          {/* Right Panel - Events Feed and Chat */}
          <div className="w-96 border-l border-gray-200 dark:border-gray-700 flex flex-col h-full">
            {/* Events Feed Section */}
            <div className="flex-1 flex flex-col min-h-0">
              <div className="p-4 border-b border-gray-200 dark:border-gray-700">
                <div className="flex items-center justify-between mb-4">
                  <h2 className="text-lg font-semibold">Live Events</h2>
                  <Button
                    variant="outline"
                    size="sm"
                    onClick={() => setShowReportModal(true)}
                  >
                    Report Event
                  </Button>
                </div>
                
                {/* Search */}
                <div className="relative mb-4">
                  <Search className="absolute left-3 top-1/2 transform -translate-y-1/2 text-gray-400 w-4 h-4" />
                  <Input
                    placeholder="Search events..."
                    value={searchQuery}
                    onChange={(e) => setSearchQuery(e.target.value)}
                    className="pl-10"
                  />
                </div>

                {/* Filters */}
                <div className="flex flex-wrap gap-2 mb-4">
                  {eventTypes.map((type) => (
                    <Badge
                      key={type.id}
                      variant={activeFilters.includes(type.id) ? "default" : "outline"}
                      className="cursor-pointer"
                      onClick={() => toggleFilter(type.id)}
                    >
                      {type.emoji} {type.label}
                    </Badge>
                  ))}
                </div>
              </div>

              {/* Events List */}
              <div className="flex-1 overflow-y-auto p-4 space-y-4">
                {filteredEvents.length === 0 ? (
                  <div className="text-center text-gray-500 py-8">
                    <Activity className="w-12 h-12 mx-auto mb-4 opacity-50" />
                    <p>No events found</p>
                    <p className="text-sm">Try adjusting your filters or search terms</p>
                  </div>
                ) : (
                  filteredEvents.map((event) => (
                    <div
                      key={event.id}
                      className={`p-4 rounded-lg border cursor-pointer transition-all hover:shadow-md ${
                        isDarkMode
                          ? "bg-gray-800 border-gray-700 hover:bg-gray-750"
                          : "bg-white border-gray-200 hover:bg-gray-50"
                      }`}
                      onClick={() => setSelectedEvent(event)}
                    >
                      <div className="flex items-start justify-between mb-2">
                        <div className="flex items-center space-x-2">
                          <span className="text-2xl">{event.customEmoji}</span>
                          <div>
                            <h3 className="font-semibold text-sm">{event.title}</h3>
                            <p className="text-xs text-gray-500 flex items-center">
                              <MapPin className="w-3 h-3 mr-1" />
                              {event.location}
                            </p>
                          </div>
                        </div>
                        <Badge
                          variant="outline"
                          className={`text-xs ${getSeverityColor(event.severity)}`}
                        >
                          {event.severity}
                        </Badge>
                      </div>
                      
                      <p className="text-sm text-gray-600 dark:text-gray-300 mb-3 line-clamp-2">
                        {event.summary}
                      </p>
                      
                      <div className="flex items-center justify-between text-xs text-gray-500">
                        <span className="flex items-center">
                          <Clock className="w-3 h-3 mr-1" />
                          {formatTimeAgo(event.timestamp)}
                        </span>
                        <div className="flex items-center space-x-4">
                          <span className="flex items-center">
                            <Heart className="w-3 h-3 mr-1" />
                            {event.likes}
                          </span>
                          <span className="flex items-center">
                            <MessageCircle className="w-3 h-3 mr-1" />
                            {event.comments}
                          </span>
                        </div>
                      </div>
                    </div>
                  ))
                )}
              </div>
            </div>

            {/* Chat Section */}
            <div className="h-80 border-t border-gray-200 dark:border-gray-700">
              <Chat
                chatMessages={chatMessages}
                chatInput={newMessage}
                setChatInput={setNewMessage}
                handleSendMessage={handleSendMessage}
                isTyping={isChatLoading}
                isDarkMode={isDarkMode}
                chatMessagesRef={chatRef as React.RefObject<HTMLDivElement>}
              />
            </div>
          </div>
        </div>
      </div>

      {/* Modals */}
      <ImageUploadModal
        isOpen={showImageUpload}
        onClose={() => setShowImageUpload(false)}
        onSubmit={handleImageUpload}
        userLocation={userPreferences?.location ? { lat: 0, lng: 0 } : undefined}
      />

      <ReportModal
        show={showReportModal}
        onClose={() => setShowReportModal(false)}
        reportForm={reportForm}
        setReportForm={setReportForm}
        capturedImage={capturedImage}
        setCapturedImage={setCapturedImage}
        handleCameraCapture={handleCameraCapture}
        handleFileUpload={handleFileUpload}
        fileInputRef={fileInputRef as React.RefObject<HTMLInputElement>}
        handleSubmitReport={handleSubmitReport}
        eventTypes={eventTypes}
        isDarkMode={isDarkMode}
      />

      {/* Notifications */}
      <Notifications
        showNotifications={showNotifications}
        setShowNotifications={setShowNotifications}
        notifications={notifications as any}
        unreadNotifications={unreadNotifications}
        notificationRef={notificationRef as React.RefObject<HTMLDivElement>}
        isDarkMode={isDarkMode}
      />

      {/* Photo Upload Component */}
      <PhotoUpload />
    </div>
  )
}<|MERGE_RESOLUTION|>--- conflicted
+++ resolved
@@ -43,7 +43,6 @@
   MoreHorizontal,
   ChevronUp,
   ChevronDown,
-  TreePine,
 } from "lucide-react"
 import { Button } from "@/components/ui/button"
 import { Input } from "@/components/ui/input"
@@ -55,30 +54,15 @@
 import Notifications from "./components/Notifications"
 import Chat from "./components/Chat"
 import ReportModal from "./components/ReportModal"
-<<<<<<< HEAD
-import OnboardingFlow from "./components/OnboardingFlow"
-import ImageUploadModal from "./components/ImageUploadModal"
-=======
 import PhotoUpload from "./components/PhotoUpload"
->>>>>>> 20d1f5ee
 import { getSeverityColor, formatTimeAgo } from "./lib/utils"
 
 import { sendChatMessage, getLocationMood, getLocationMoodWithDisplay, getBestRouteWithMood, getMustVisitPlacesWithMood } from "@/lib/api"
 import { ChatMessage } from "@/types/chat"
-import { auth, db } from "./lib/firebase"
-import { onAuthStateChanged, signOut, User as FirebaseUser } from "firebase/auth"
-import { doc, setDoc, getDoc, collection, addDoc, onSnapshot, query, where, orderBy, limit } from "firebase/firestore"
-
-interface UserPreferences {
-  interests: string[];
-  customInterests: string[];
-  location: string;
-  radius: number;
-  notificationTypes: string[];
-}
+import LoginButton from "./components/LoginButton";
 
 interface CityEvent {
-  id: string;
+  id: number;
   type: string;
   title: string;
   location: string;
@@ -91,7 +75,7 @@
     verified: boolean;
     followers: number;
   };
-  coordinates: { lat: number; lng: number };
+  coordinates: { x: number; y: number };
   likes: number;
   comments: number;
   shares: number;
@@ -117,133 +101,216 @@
     id: "infrastructure",
     label: "Infrastructure",
     icon: Building,
+    color: "#8b5cf6",
+    gradient: "from-purple-500 via-violet-600 to-purple-700",
+    lightBg: "from-purple-50 to-violet-100",
+    darkBg: "from-purple-950/50 to-violet-950/50",
+    description: "City systems & utilities",
+    emoji: "🏗️",
+  },
+  {
+    id: "events",
+    label: "Public Events",
+    icon: Calendar,
+    color: "#10b981",
+    gradient: "from-emerald-500 via-green-600 to-teal-600",
+    lightBg: "from-emerald-50 to-green-100",
+    darkBg: "from-emerald-950/50 to-green-950/50",
+    description: "Community gatherings",
+    emoji: "🎉",
+  },
+  {
+    id: "emergency",
+    label: "Emergency Services",
+    icon: Shield,
+    color: "#ef4444",
+    gradient: "from-red-500 via-rose-600 to-pink-600",
+    lightBg: "from-red-50 to-rose-100",
+    darkBg: "from-red-950/50 to-rose-950/50",
+    description: "Critical alerts & responses",
+    emoji: "🚨",
+  },
+  {
+    id: "weather",
+    label: "Weather & Climate",
+    icon: Cloud,
     color: "#f59e0b",
-    gradient: "from-amber-500 via-orange-500 to-red-500",
+    gradient: "from-amber-500 via-orange-600 to-yellow-600",
     lightBg: "from-amber-50 to-orange-100",
     darkBg: "from-amber-950/50 to-orange-950/50",
-    description: "Construction and maintenance",
-    emoji: "🏗️",
-  },
-  {
-    id: "events",
-    label: "Events & Culture",
-    icon: Calendar,
-    color: "#8b5cf6",
-    gradient: "from-purple-500 via-violet-500 to-indigo-500",
-    lightBg: "from-purple-50 to-violet-100",
-    darkBg: "from-purple-950/50 to-violet-950/50",
-    description: "Local events and activities",
-    emoji: "🎉",
-  },
-  {
-    id: "safety",
-    label: "Safety & Security",
-    icon: Shield,
-    color: "#ef4444",
-    gradient: "from-red-500 via-pink-500 to-rose-500",
-    lightBg: "from-red-50 to-pink-100",
-    darkBg: "from-red-950/50 to-pink-950/50",
-    description: "Emergency and safety alerts",
-    emoji: "🚨",
-  },
-  {
-    id: "environment",
-    label: "Environment",
-    icon: TreePine,
-    color: "#10b981",
-    gradient: "from-emerald-500 via-teal-500 to-cyan-500",
-    lightBg: "from-emerald-50 to-teal-100",
-    darkBg: "from-emerald-950/50 to-teal-950/50",
-    description: "Environmental monitoring",
-    emoji: "🌱",
-  },
-  {
-    id: "community",
-    label: "Community",
-    icon: Users,
-    color: "#06b6d4",
-    gradient: "from-cyan-500 via-blue-500 to-indigo-500",
-    lightBg: "from-cyan-50 to-blue-100",
-    darkBg: "from-cyan-950/50 to-blue-950/50",
-    description: "Community activities",
-    emoji: "👥",
+    description: "Environmental conditions",
+    emoji: "🌤️",
   },
 ]
 
+const trendingLocations = [
+  { name: "Downtown Bridge", events: 8, trend: "+12%", change: "up" },
+  { name: "Central Park", events: 5, trend: "+8%", change: "up" },
+  { name: "5th Avenue", events: 12, trend: "+15%", change: "up" },
+  { name: "Park Avenue", events: 3, trend: "-5%", change: "down" },
+]
+
+// Color-coded zones for different areas (organic blemish-like shapes)
+const mapZones = [
+  {
+    id: "downtown-traffic",
+    name: "Downtown Traffic Zone",
+    type: "traffic" as const,
+    color: "#ef4444", // Red for heavy traffic
+    opacity: 0.25,
+    coordinates: { x: 40, y: 50, width: 8, height: 6 },
+    description: "High traffic congestion area",
+    severity: "high" as const,
+    shape: "blob" as const, // Organic blob shape
+  },
+  {
+    id: "industrial-pollution",
+    name: "Industrial Pollution Zone",
+    type: "pollution" as const,
+    color: "#dc2626", // Dark red for pollution
+    opacity: 0.3,
+    coordinates: { x: 80, y: 30, width: 6, height: 4 },
+    description: "High pollution levels detected",
+    severity: "high" as const,
+    shape: "blob" as const, // Organic blob shape
+  },
+  {
+    id: "park-happiness",
+    name: "Green Park Zone",
+    type: "happiness" as const,
+    color: "#10b981", // Green for happy/positive area
+    opacity: 0.2,
+    coordinates: { x: 15, y: 55, width: 10, height: 8 },
+    description: "High community satisfaction area",
+    severity: "low" as const,
+    shape: "blob" as const, // Organic blob shape
+  },
+  {
+    id: "business-safety",
+    name: "Business District Safety",
+    type: "safety" as const,
+    color: "#3b82f6", // Blue for safety
+    opacity: 0.15,
+    coordinates: { x: 55, y: 35, width: 7, height: 5 },
+    description: "Enhanced police presence and safety",
+    severity: "low" as const,
+    shape: "blob" as const, // Organic blob shape
+  },
+  {
+    id: "rush-hour-traffic",
+    name: "Rush Hour Traffic",
+    type: "traffic" as const,
+    color: "#f97316", // Orange for moderate traffic
+    opacity: 0.25,
+    coordinates: { x: 55, y: 35, width: 8, height: 6 },
+    description: "Rush hour traffic congestion",
+    severity: "medium" as const,
+    shape: "blob" as const, // Organic blob shape
+  },
+  {
+    id: "coastal-wind",
+    name: "Coastal Wind Zone",
+    type: "pollution" as const,
+    color: "#f59e0b", // Amber for wind/pollution
+    opacity: 0.15,
+    coordinates: { x: 85, y: 75, width: 5, height: 6 },
+    description: "Wind advisory and air quality concerns",
+    severity: "medium" as const,
+    shape: "blob" as const, // Organic blob shape
+  },
+]
+
+const recentActivity = [
+  { user: "Alex Chen", action: "reported traffic jam", location: "Main St", time: "2m ago", type: "traffic" },
+  { user: "Maria Garcia", action: "liked event", location: "Central Park", time: "5m ago", type: "events" },
+  { user: "John Smith", action: "commented on", location: "5th Avenue", time: "8m ago", type: "infrastructure" },
+  { user: "Sarah Wilson", action: "shared alert", location: "Downtown", time: "12m ago", type: "emergency" },
+]
+
+const notifications = [
+  {
+    id: 0,
+    type: "traffic",
+    title: "Route Alert",
+    message: "Your usual work route has a roadblock — suggest alternate routes / Your usual route has more traffic than usual, leave 15 minutes early",
+    time: "now",
+    read: false,
+  },
+  {
+    id: 1,
+    type: "emergency",
+    title: "Emergency Alert",
+    message: "Fire department response in downtown area",
+    time: "2m ago",
+    read: false,
+  },
+  {
+    id: 2,
+    type: "report",
+    title: "New Reports",
+    message: "3 citizen reports received in the last hour",
+    time: "5m ago",
+    read: false,
+  },
+  {
+    id: 3,
+    type: "traffic",
+    title: "Traffic Update",
+    message: "Downtown congestion has decreased by 15%",
+    time: "10m ago",
+    read: true,
+  },
+  {
+    id: 4,
+    type: "weather",
+    title: "Weather Alert",
+    message: "Heavy rain expected in your area",
+    time: "15m ago",
+    read: true,
+  },
+]
+
 export default function UrbanPulseDashboard() {
-  // Authentication and onboarding state
-  const [user, setUser] = useState<FirebaseUser | null>(null);
-  const [userPreferences, setUserPreferences] = useState<UserPreferences | null>(null);
-  const [showOnboarding, setShowOnboarding] = useState(false);
-  const [isLoading, setIsLoading] = useState(true);
-
-  // UI state
   const [isDarkMode, setIsDarkMode] = useState(false)
   const [isMobile, setIsMobile] = useState(false)
   const [sidebarOpen, setSidebarOpen] = useState(false)
+  const [mobileChatOpen, setMobileChatOpen] = useState(false)
+  const [mobileChatExpanded, setMobileChatExpanded] = useState(false)
+  const [activeFilters, setActiveFilters] = useState<string[]>([
+    "traffic",
+    "infrastructure",
+    "events",
+    "emergency",
+    "weather",
+  ])
+  const [searchQuery, setSearchQuery] = useState("")
   const [showNotifications, setShowNotifications] = useState(false)
-  const [showImageUpload, setShowImageUpload] = useState(false)
+  const [currentTime, setCurrentTime] = useState(new Date())
+  const [liveStats, setLiveStats] = useState({
+    activeEvents: 35,
+    citizensOnline: 1247,
+    alertsToday: 12,
+    responseTime: 4.2,
+  })
   const [selectedEvent, setSelectedEvent] = useState<CityEvent | null>(null)
+  const [chatMessages, setChatMessages] = useState<ChatMessage[]>([
+    {
+      id: 1,
+      type: "bot",
+      message: "Hi! I'm your city assistant. Ask me anything about traffic, events, or city services.",
+      timestamp: new Date(Date.now() - 60000),
+    },
+  ])
+  const [chatInput, setChatInput] = useState("")
+  const [isTyping, setIsTyping] = useState(false)
   const [showReportModal, setShowReportModal] = useState(false)
-  const [mobileChatExpanded, setMobileChatExpanded] = useState(false)
-
-  // Report form state
   const [reportForm, setReportForm] = useState({
-    title: '',
-    description: '',
-    location: '',
-    type: 'traffic',
-    image: null as string | null
+    title: "",
+    description: "",
+    type: "traffic",
+    image: null as File | null,
   })
   const [capturedImage, setCapturedImage] = useState<string | null>(null)
-<<<<<<< HEAD
-  const fileInputRef = useRef<HTMLInputElement>(null)
-
-  // Data state
-  const [events, setEvents] = useState<CityEvent[]>([])
-  const [filteredEvents, setFilteredEvents] = useState<CityEvent[]>([])
-  const [activeFilters, setActiveFilters] = useState<string[]>([])
-  const [searchQuery, setSearchQuery] = useState("")
-  const [currentTime, setCurrentTime] = useState(new Date())
-  const [notifications, setNotifications] = useState<any[]>([])
-  const [unreadNotifications, setUnreadNotifications] = useState(0)
-  const [zones, setZones] = useState<any[]>([])
-
-  // Chat state
-  const [chatMessages, setChatMessages] = useState<ChatMessage[]>([])
-  const [newMessage, setNewMessage] = useState("")
-  const [isChatLoading, setIsChatLoading] = useState(false)
-
-  // Refs
-  const notificationRef = useRef<HTMLDivElement>(null)
-  const chatRef = useRef<HTMLDivElement>(null)
-
-  // Live stats
-  const liveStats = {
-    activeEvents: events.length,
-    citizensOnline: Math.floor(Math.random() * 1000) + 500,
-  }
-
-
-
-  // Report form handlers
-  const handleCameraCapture = () => {
-    // For now, we'll simulate camera capture
-    // In a real app, you'd use the device camera
-    const mockImage = 'data:image/svg+xml;base64,PHN2ZyB3aWR0aD0iMjAwIiBoZWlnaHQ9IjIwMCIgeG1sbnM9Imh0dHA6Ly93d3cudzMub3JnLzIwMDAvc3ZnIj48cmVjdCB3aWR0aD0iMTAwJSIgaGVpZ2h0PSIxMDAlIiBmaWxsPSIjZGRkIi8+PHRleHQgeD0iNTAlIiB5PSI1MCUiIGZvbnQtZmFtaWx5PSJBcmlhbCIgZm9udC1zaXplPSIxNCIgZmlsbD0iIzk5OSIgdGV4dC1hbmNob3I9Im1pZGRsZSIgZHk9Ii4zZW0iPk1vY2sgSW1hZ2U8L3RleHQ+PC9zdmc+'
-    setCapturedImage(mockImage)
-    setReportForm(prev => ({ ...prev, image: mockImage }))
-  }
-
-  const handleFileUpload = (e: React.ChangeEvent<HTMLInputElement>) => {
-    const file = e.target.files?.[0]
-    if (file) {
-      const reader = new FileReader()
-      reader.onload = (event) => {
-        const imageData = event.target?.result as string
-        setCapturedImage(imageData)
-        setReportForm(prev => ({ ...prev, image: imageData }))
-=======
   const [rightPanelCollapsed, setRightPanelCollapsed] = useState(false)
   const [isLoading, setIsLoading] = useState(true)
   const [likedEvents, setLikedEvents] = useState<Set<number>>(new Set())
@@ -265,232 +332,97 @@
       if (mobile) {
         setSidebarOpen(false)
         setRightPanelCollapsed(true)
->>>>>>> 20d1f5ee
-      }
-      reader.readAsDataURL(file)
-    }
-  }
-
-  const handleSubmitReport = async () => {
-    if (!user) return
-
-    try {
-      // Save event to Firestore
-      await addDoc(collection(db, 'events'), {
-        ...reportForm,
-        userId: user.uid,
-        reporter: {
-          name: user.displayName || 'Anonymous',
-          avatar: user.photoURL || '',
-          verified: true,
-          followers: 0
-        },
-        timestamp: new Date(),
-        severity: 'medium',
-        summary: reportForm.description,
-        likes: 0,
-        comments: 0,
-        shares: 0,
-        bookmarks: 0,
-        tags: [...userPreferences?.interests || [], ...userPreferences?.customInterests || []],
-        coordinates: { lat: 0, lng: 0 }, // Will be geocoded later
-        customEmoji: eventTypes.find(t => t.id === reportForm.type)?.emoji || '📌',
-        createdAt: new Date(),
-        updatedAt: new Date()
-      })
-
-      // Reset form
-      setReportForm({
-        title: '',
-        description: '',
-        location: '',
-        type: 'traffic',
-        image: null
-      })
-      setCapturedImage(null)
-      setShowReportModal(false)
-    } catch (error) {
-      console.error('Error saving event:', error)
-    }
-  }
-
-  const resetReportForm = () => {
-    setReportForm({
-      title: '',
-      description: '',
-      location: '',
-      type: 'traffic',
-      image: null
-    })
-    setCapturedImage(null)
-  }
-
-  // Check mobile on mount and resize
-  useEffect(() => {
-    const checkMobile = () => {
-      setIsMobile(window.innerWidth < 768)
-    }
+      }
+    }
+
     checkMobile()
     window.addEventListener("resize", checkMobile)
     return () => window.removeEventListener("resize", checkMobile)
   }, [])
 
-  // Authentication effect
   useEffect(() => {
-    const unsubscribe = onAuthStateChanged(auth, async (firebaseUser) => {
-      if (firebaseUser) {
-        setUser(firebaseUser);
-        // Check if user has completed onboarding
-        const userDoc = await getDoc(doc(db, 'users', firebaseUser.uid));
-        if (userDoc.exists() && userDoc.data()?.onboardingComplete) {
-          setUserPreferences(userDoc.data()?.preferences);
-          setShowOnboarding(false);
-        } else {
-          setShowOnboarding(true);
-        }
-      } else {
-        setUser(null);
-        setUserPreferences(null);
-        setShowOnboarding(true);
-      }
-      setIsLoading(false);
-    });
-
-    return () => unsubscribe();
-  }, []);
-
-  // Real-time events listener
-  useEffect(() => {
-    if (!user) return;
-
-    // Listen to events that match user preferences
-    const eventsQuery = query(
-      collection(db, 'events'),
-      orderBy('timestamp', 'desc'),
-      limit(50)
-    );
-
-    const unsubscribe = onSnapshot(eventsQuery, (snapshot) => {
-      const eventsData: CityEvent[] = [];
-      snapshot.forEach((doc) => {
-        const data = doc.data();
-        eventsData.push({
-          id: doc.id,
-          ...data,
-          timestamp: data.timestamp?.toDate() || new Date(),
-        } as CityEvent);
-      });
-      setEvents(eventsData);
-    });
-
-    return () => unsubscribe();
-  }, [user]);
-
-  // Function to refresh events (can be called after new reports)
-  const refreshEvents = () => {
-    // The real-time listener will automatically update the events
-    // This function can be used to trigger additional updates if needed
-    console.log('Events refreshed');
-  };
-
-  // Filter events based on user preferences
-  useEffect(() => {
-    if (!userPreferences) {
-      setFilteredEvents(events);
-      return;
-    }
-
-    let filtered = events;
-
-    // Filter by user interests
-    if (userPreferences.interests.length > 0 || userPreferences.customInterests.length > 0) {
-      const allInterests = [...userPreferences.interests, ...userPreferences.customInterests];
-      filtered = filtered.filter(event => 
-        allInterests.some(interest => 
-          (event.title?.toLowerCase() || '').includes(interest.toLowerCase()) ||
-          (event.summary?.toLowerCase() || '').includes(interest.toLowerCase()) ||
-          (event.tags || []).some(tag => (tag?.toLowerCase() || '').includes(interest.toLowerCase()))
-        )
-      );
-    }
-
-    // Filter by active filters
-    if (activeFilters.length > 0) {
-      filtered = filtered.filter(event => activeFilters.includes(event.type));
-    }
-
-    // Filter by search query
-    if (searchQuery) {
-      filtered = filtered.filter(event =>
-        (event.title?.toLowerCase() || '').includes(searchQuery.toLowerCase()) ||
-        (event.location?.toLowerCase() || '').includes(searchQuery.toLowerCase()) ||
-        (event.summary?.toLowerCase() || '').includes(searchQuery.toLowerCase())
-      );
-    }
-
-    setFilteredEvents(filtered);
-  }, [events, userPreferences, activeFilters, searchQuery]);
-
-  // Update time every minute
-  useEffect(() => {
+    // Simulate loading
+    const loadingTimer = setTimeout(() => {
+      setIsLoading(false)
+    }, 2000)
+
     const timer = setInterval(() => {
       setCurrentTime(new Date())
-    }, 60000)
-    return () => clearInterval(timer)
+      setLiveStats((prev) => ({
+        activeEvents: Math.max(15, prev.activeEvents + Math.floor(Math.random() * 3) - 1),
+        citizensOnline: Math.max(1000, prev.citizensOnline + Math.floor(Math.random() * 20) - 10),
+        alertsToday: Math.max(5, prev.alertsToday + (Math.random() > 0.95 ? 1 : 0)),
+        responseTime: Math.max(2, prev.responseTime + (Math.random() - 0.5) * 0.5),
+      }))
+    }, 5000)
+
+    return () => {
+      clearTimeout(loadingTimer)
+      clearInterval(timer)
+    }
   }, [])
 
-  // Click outside handlers
+  useEffect(() => {
+    setMoodLoading(true)
+    setMoodError(null)
+    getLocationMood("New York City")
+      .then((data) => {
+        setLocationMood(data)
+        setMoodLoading(false)
+      })
+      .catch((err) => {
+        setMoodError("Could not fetch city mood data.")
+        setMoodLoading(false)
+      })
+  }, [])
+
+  // Auto-scroll chat messages
+  useEffect(() => {
+    if (chatMessagesRef.current) {
+      chatMessagesRef.current.scrollTop = chatMessagesRef.current.scrollHeight
+    }
+  }, [chatMessages])
+
+  // Close notifications when clicking outside
   useEffect(() => {
     const handleClickOutside = (event: MouseEvent) => {
       if (notificationRef.current && !notificationRef.current.contains(event.target as Node)) {
         setShowNotifications(false)
       }
-    }
+      if (mobileChatRef.current && !mobileChatRef.current.contains(event.target as Node)) {
+        if (mobileChatExpanded && isMobile) {
+          setMobileChatExpanded(false)
+        }
+      }
+    }
+
     document.addEventListener("mousedown", handleClickOutside)
-    return () => document.removeEventListener("mousedown", handleClickOutside)
-  }, [])
-
-  // Filter toggle
+    return () => {
+      document.removeEventListener("mousedown", handleClickOutside)
+    }
+  }, [mobileChatExpanded, isMobile])
+
   const toggleFilter = (filterId: string) => {
-    setActiveFilters(prev =>
-      prev.includes(filterId)
-        ? prev.filter(id => id !== filterId)
-        : [...prev, filterId]
-    )
-  }
-
-  // Chat handlers
+    setActiveFilters((prev: string[]) => (prev.includes(filterId) ? prev.filter((id: string) => id !== filterId) : [...prev, filterId]))
+  }
+
+  const filteredEvents: CityEvent[] = []
+
   const handleSendMessage = async () => {
-    if (!newMessage.trim() || !user) return
+    if (!chatInput.trim()) return
 
     const userMessage: ChatMessage = {
       id: Date.now().toString(),
-<<<<<<< HEAD
-      text: newMessage,
-=======
       text: chatInput,
->>>>>>> 20d1f5ee
       sender: "user",
       timestamp: new Date(),
     }
 
-    setChatMessages(prev => [...prev, userMessage])
-    setNewMessage("")
-    setIsChatLoading(true)
+    setChatMessages((prev) => [...prev, userMessage])
+    setChatInput("")
+    setIsTyping(true)
 
     try {
-<<<<<<< HEAD
-      const response = await sendChatMessage(user.uid, newMessage)
-
-      const botMessage: ChatMessage = {
-        id: Date.now().toString(),
-        text: response.reply,
-        sender: "bot",
-        timestamp: new Date(),
-      }
-
-      setChatMessages(prev => [...prev, botMessage])
-=======
       const response = await sendChatMessage("test", chatInput)
       
       const botMessage: ChatMessage = {
@@ -513,99 +445,145 @@
         setLocationData(null)
       }
       
->>>>>>> 20d1f5ee
     } catch (error) {
       console.error("Error sending message:", error)
       const errorMessage: ChatMessage = {
         id: (Date.now() + 1).toString(),
-<<<<<<< HEAD
-        text: "Sorry, I'm having trouble processing your request. Please try again.",
-=======
         text: "Sorry, I encountered an error. Please try again.",
->>>>>>> 20d1f5ee
         sender: "bot",
         timestamp: new Date(),
       }
-      setChatMessages(prev => [...prev, errorMessage])
+      setChatMessages((prev) => [...prev, errorMessage])
     } finally {
-      setIsChatLoading(false)
-    }
-  }
-
-  // Event handlers
-  const handleLikeEvent = (eventId: string) => {
-    setEvents(prev =>
-      prev.map(event =>
-        event.id === eventId
-          ? { ...event, likes: event.likes + 1 }
-          : event
-      )
-    )
-  }
-
-  const handleBookmarkEvent = (eventId: string) => {
-    setEvents(prev =>
-      prev.map(event =>
-        event.id === eventId
-          ? { ...event, bookmarks: event.bookmarks + 1 }
-          : event
-      )
-    )
-  }
-
-  // Image upload handlers
-  const handleImageUpload = async (eventData: any) => {
-    if (!user) return;
-
+      setIsTyping(false)
+    }
+  }
+
+  const handleLikeEvent = (eventId: number) => {
+    setLikedEvents((prev: Set<number>) => {
+      const newSet = new Set(prev)
+      if (newSet.has(eventId)) {
+        newSet.delete(eventId)
+      } else {
+        newSet.add(eventId)
+      }
+      return newSet
+    })
+  }
+
+  const handleBookmarkEvent = (eventId: number) => {
+    setBookmarkedEvents((prev: Set<number>) => {
+      const newSet = new Set(prev)
+      if (newSet.has(eventId)) {
+        newSet.delete(eventId)
+      } else {
+        newSet.add(eventId)
+      }
+      return newSet
+    })
+  }
+
+  const handleCameraCapture = async () => {
     try {
-      // Save event to Firestore
-      await addDoc(collection(db, 'events'), {
-        ...eventData,
-        userId: user.uid,
-        reporter: {
-          name: user.displayName || 'Anonymous',
-          avatar: user.photoURL || '',
-          verified: true,
-          followers: 0
-        },
-        likes: 0,
-        comments: 0,
-        shares: 0,
-        bookmarks: 0,
-        tags: [...userPreferences?.interests || [], ...userPreferences?.customInterests || []],
-        createdAt: new Date(),
-        updatedAt: new Date()
-      });
-
-      setShowImageUpload(false);
+      const stream = await navigator.mediaDevices.getUserMedia({ video: true })
+      const video = document.createElement("video")
+      video.srcObject = stream
+      video.play()
+
+      video.addEventListener("loadedmetadata", () => {
+        const canvas = document.createElement("canvas")
+        canvas.width = video.videoWidth
+        canvas.height = video.videoHeight
+        const ctx = canvas.getContext("2d")
+        ctx?.drawImage(video, 0, 0)
+
+        canvas.toBlob(
+          (blob) => {
+            if (blob) {
+              const file = new File([blob], "camera-capture.jpg", { type: "image/jpeg" })
+              setReportForm((prev: { title: string; description: string; type: string; image: File | null }) => ({ ...prev, image: file }))
+              setCapturedImage(canvas.toDataURL())
+            }
+          },
+          "image/jpeg",
+          0.8,
+        )
+
+        stream.getTracks().forEach((track) => track.stop())
+      })
     } catch (error) {
-      console.error('Error saving event:', error);
-    }
-  };
-
-  // Onboarding completion handler
-  const handleOnboardingComplete = (user: FirebaseUser, preferences: UserPreferences) => {
-    setUserPreferences(preferences);
-    setShowOnboarding(false);
-  };
-
-  // Loading state
+      console.error("Camera access denied:", error)
+      fileInputRef.current?.click()
+    }
+  }
+
+  const handleFileUpload = (event: React.ChangeEvent<HTMLInputElement>) => {
+    const file = event.target.files?.[0]
+    if (file) {
+      setReportForm((prev: { title: string; description: string; type: string; image: File | null }) => ({ ...prev, image: file }))
+      const reader = new FileReader()
+      reader.onload = (e) => {
+        setCapturedImage(e.target?.result as string)
+      }
+      reader.readAsDataURL(file)
+    }
+  }
+
+  const handleSubmitReport = () => {
+    console.log("Report submitted:", reportForm)
+    setShowReportModal(false)
+    setReportForm({ title: "", description: "", type: "traffic", image: null })
+    setCapturedImage(null)
+  }
+
+  const handleEventSelect = (event: any) => {
+    setSelectedEvent(event)
+  }
+
+  const unreadNotifications = notifications.filter((n) => !n.read).length
+
   if (isLoading) {
     return (
-      <div className="min-h-screen flex items-center justify-center">
-        <div className="animate-spin rounded-full h-32 w-32 border-b-2 border-blue-600"></div>
+      <div
+        className={`h-screen flex items-center justify-center ${
+          isDarkMode
+            ? "bg-gradient-to-br from-gray-900 via-blue-900 to-indigo-900"
+            : "bg-gradient-to-br from-slate-50 via-blue-50 to-indigo-100"
+        }`}
+      >
+        <div className="text-center">
+          <div className="relative">
+            <div className="w-32 h-32 border-8 border-blue-200 border-t-blue-600 rounded-full animate-spin mx-auto mb-8"></div>
+            <div className="absolute inset-0 w-32 h-32 border-8 border-transparent border-r-purple-600 rounded-full animate-spin mx-auto animation-delay-150"></div>
+          </div>
+          <div className="space-y-4">
+            <h2 className="text-3xl font-black bg-gradient-to-r from-blue-600 via-purple-600 to-indigo-600 bg-clip-text text-transparent animate-pulse">
+              Urban Pulse
+            </h2>
+            <p className={`text-lg font-medium ${isDarkMode ? "text-gray-300" : "text-gray-600"} animate-pulse`}>
+              Initializing City Intelligence Platform...
+            </p>
+            <div className="flex justify-center space-x-2 mt-6">
+              <div className="w-3 h-3 bg-blue-600 rounded-full animate-bounce"></div>
+              <div className="w-3 h-3 bg-purple-600 rounded-full animate-bounce animation-delay-100"></div>
+              <div className="w-3 h-3 bg-indigo-600 rounded-full animate-bounce animation-delay-200"></div>
+            </div>
+          </div>
+        </div>
       </div>
-    );
-  }
-
-  // Show onboarding if not completed
-  if (showOnboarding) {
-    return <OnboardingFlow onComplete={handleOnboardingComplete} />;
+    )
   }
 
   return (
-    <div className={`min-h-screen transition-colors duration-500 ${isDarkMode ? "bg-gray-900 text-white" : "bg-gray-50 text-gray-900"}`}>
-      {/* Header */}
+    <div
+      className={`h-screen flex flex-col transition-all duration-500 ${
+        isDarkMode
+          ? "bg-gradient-to-br from-gray-900 via-blue-900 to-indigo-900"
+          : "bg-gradient-to-br from-slate-50 via-blue-50 to-indigo-100"
+      }`}
+    >
+      <LoginButton />
+      {/* Enhanced Header */}
       <Header
         isDarkMode={isDarkMode}
         isMobile={isMobile}
@@ -615,211 +593,140 @@
         currentTime={currentTime}
         showNotifications={showNotifications}
         setShowNotifications={setShowNotifications}
-        notificationRef={notificationRef as React.RefObject<HTMLDivElement>}
+        notificationRef={notificationRef}
         notifications={notifications}
         unreadNotifications={unreadNotifications}
       />
 
-      {/* Main Content */}
-      <div className="flex h-[calc(100vh-5rem)] pt-16 md:pt-20">
-        {/* Sidebar */}
+      <div className="flex-1 flex overflow-hidden relative">
+        {/* Mood and Must-Visit Section */}
+        <div className="absolute top-4 left-1/2 transform -translate-x-1/2 z-20 w-full max-w-2xl px-4">
+          {moodLoading && (
+            <div className="bg-blue-100 text-blue-800 rounded-xl p-4 mb-4 shadow font-semibold text-center">
+              Loading city mood and must-visit places...
+            </div>
+          )}
+          {moodError && (
+            <div className="bg-red-100 text-red-800 rounded-xl p-4 mb-4 shadow font-semibold text-center">
+              {moodError}
+            </div>
+          )}
+          {locationMood && (
+            <div className="bg-white/80 dark:bg-gray-900/80 rounded-xl p-4 mb-4 shadow">
+              <div className="flex flex-col md:flex-row md:items-center md:justify-between gap-2">
+                <div>
+                  <div className="text-lg font-bold text-blue-700 dark:text-blue-300">City Mood</div>
+                  <div className="text-2xl font-black mb-1">{locationMood.mood_label || "Unknown"}</div>
+                  <div className="text-sm text-gray-600 dark:text-gray-300">Score: {locationMood.mood_score ?? "-"}</div>
+                </div>
+                <div>
+                  <div className="text-lg font-bold text-blue-700 dark:text-blue-300">Must-Visit Places</div>
+                  <ul className="list-disc pl-5 text-base">
+                    {(locationMood.must_visit_places || []).map((place: any, idx: number) => (
+                      <li key={idx}>{place}</li>
+                    ))}
+                  </ul>
+                </div>
+              </div>
+            </div>
+          )}
+        </div>
+        {/* Mobile Sidebar Overlay */}
+        {isMobile && sidebarOpen && (
+          <div
+            className="fixed inset-0 bg-black/50 backdrop-blur-sm z-40 md:hidden"
+            onClick={() => setSidebarOpen(false)}
+          />
+        )}
+
+        {/* Enhanced Left Sidebar with Social Feed */}
         <Sidebar
-          isDarkMode={isDarkMode}
           isMobile={isMobile}
           sidebarOpen={sidebarOpen}
           setSidebarOpen={setSidebarOpen}
+          isDarkMode={isDarkMode}
           searchQuery={searchQuery}
           setSearchQuery={setSearchQuery}
           activeFilters={activeFilters}
           toggleFilter={toggleFilter}
           filteredEvents={filteredEvents}
-          handleEventSelect={(event) => setSelectedEvent(event as CityEvent)}
+          handleEventSelect={handleEventSelect}
           mobileChatExpanded={mobileChatExpanded}
         />
 
-        {/* Main Content Area */}
-        <div className="flex-1 flex">
-          {/* Map Section */}
-          <div className="flex-1 relative">
+        {/* Main Map Area - Center Focus */}
+        <div className={`flex-1 p-2 md:p-4 lg:p-8 ${isMobile && mobileChatExpanded ? "pb-80" : ""}`}>
+          <div
+            className={`h-full backdrop-blur-xl rounded-2xl md:rounded-3xl border shadow-2xl overflow-hidden relative transition-all duration-500 ${
+              isDarkMode
+                ? "bg-gray-900/90 border-gray-600/30 shadow-blue-900/40"
+                : "bg-white/70 border-white/30 shadow-blue-500/10"
+            }`}
+            style={{
+              // Mobile performance optimizations
+              willChange: 'transform',
+              transform: 'translateZ(0)', // Force hardware acceleration
+            }}
+          >
+            {/* Enhanced Map Controls */}
+            <div className="absolute top-4 md:top-6 left-4 md:left-6 z-10">
+              <Badge
+                className={`backdrop-blur-sm border px-3 md:px-4 py-2 shadow-lg font-semibold transition-all duration-300 hover:scale-105 text-xs md:text-sm ${
+                  isDarkMode
+                    ? "bg-gray-800/90 text-gray-200 border-gray-600/30"
+                    : "bg-white/90 text-gray-700 border-white/40"
+                }`}
+              >
+                <Activity className="w-3 h-3 md:w-4 md:h-4 mr-1 md:mr-2 animate-pulse" />
+                {filteredEvents.length} events visible
+              </Badge>
+            </div>
+
             <GoogleMap
               events={filteredEvents}
               selectedEvent={selectedEvent}
-              onEventSelect={(event) => setSelectedEvent(event as CityEvent)  }
+              onEventSelect={handleEventSelect}
               eventTypes={eventTypes}
               isDarkMode={isDarkMode}
-<<<<<<< HEAD
-              zones={zones}
-              onEventsUpdate={refreshEvents}
-=======
               zones={mapZones}
               locationData={locationData}
->>>>>>> 20d1f5ee
             />
-            
-            {/* Floating Action Button */}
-            <div className="absolute bottom-6 right-6 z-10">
-              <Button
-                onClick={() => setShowImageUpload(true)}
-                className="w-14 h-14 rounded-full shadow-lg bg-blue-600 hover:bg-blue-700"
-              >
-                <Camera className="w-6 h-6" />
-              </Button>
-            </div>
-          </div>
-
-          {/* Right Panel - Events Feed and Chat */}
-          <div className="w-96 border-l border-gray-200 dark:border-gray-700 flex flex-col h-full">
-            {/* Events Feed Section */}
-            <div className="flex-1 flex flex-col min-h-0">
-              <div className="p-4 border-b border-gray-200 dark:border-gray-700">
-                <div className="flex items-center justify-between mb-4">
-                  <h2 className="text-lg font-semibold">Live Events</h2>
-                  <Button
-                    variant="outline"
-                    size="sm"
-                    onClick={() => setShowReportModal(true)}
-                  >
-                    Report Event
-                  </Button>
-                </div>
-                
-                {/* Search */}
-                <div className="relative mb-4">
-                  <Search className="absolute left-3 top-1/2 transform -translate-y-1/2 text-gray-400 w-4 h-4" />
-                  <Input
-                    placeholder="Search events..."
-                    value={searchQuery}
-                    onChange={(e) => setSearchQuery(e.target.value)}
-                    className="pl-10"
-                  />
-                </div>
-
-                {/* Filters */}
-                <div className="flex flex-wrap gap-2 mb-4">
-                  {eventTypes.map((type) => (
-                    <Badge
-                      key={type.id}
-                      variant={activeFilters.includes(type.id) ? "default" : "outline"}
-                      className="cursor-pointer"
-                      onClick={() => toggleFilter(type.id)}
-                    >
-                      {type.emoji} {type.label}
-                    </Badge>
-                  ))}
-                </div>
-              </div>
-
-              {/* Events List */}
-              <div className="flex-1 overflow-y-auto p-4 space-y-4">
-                {filteredEvents.length === 0 ? (
-                  <div className="text-center text-gray-500 py-8">
-                    <Activity className="w-12 h-12 mx-auto mb-4 opacity-50" />
-                    <p>No events found</p>
-                    <p className="text-sm">Try adjusting your filters or search terms</p>
-                  </div>
-                ) : (
-                  filteredEvents.map((event) => (
-                    <div
-                      key={event.id}
-                      className={`p-4 rounded-lg border cursor-pointer transition-all hover:shadow-md ${
-                        isDarkMode
-                          ? "bg-gray-800 border-gray-700 hover:bg-gray-750"
-                          : "bg-white border-gray-200 hover:bg-gray-50"
-                      }`}
-                      onClick={() => setSelectedEvent(event)}
-                    >
-                      <div className="flex items-start justify-between mb-2">
-                        <div className="flex items-center space-x-2">
-                          <span className="text-2xl">{event.customEmoji}</span>
-                          <div>
-                            <h3 className="font-semibold text-sm">{event.title}</h3>
-                            <p className="text-xs text-gray-500 flex items-center">
-                              <MapPin className="w-3 h-3 mr-1" />
-                              {event.location}
-                            </p>
-                          </div>
-                        </div>
-                        <Badge
-                          variant="outline"
-                          className={`text-xs ${getSeverityColor(event.severity)}`}
-                        >
-                          {event.severity}
-                        </Badge>
-                      </div>
-                      
-                      <p className="text-sm text-gray-600 dark:text-gray-300 mb-3 line-clamp-2">
-                        {event.summary}
-                      </p>
-                      
-                      <div className="flex items-center justify-between text-xs text-gray-500">
-                        <span className="flex items-center">
-                          <Clock className="w-3 h-3 mr-1" />
-                          {formatTimeAgo(event.timestamp)}
-                        </span>
-                        <div className="flex items-center space-x-4">
-                          <span className="flex items-center">
-                            <Heart className="w-3 h-3 mr-1" />
-                            {event.likes}
-                          </span>
-                          <span className="flex items-center">
-                            <MessageCircle className="w-3 h-3 mr-1" />
-                            {event.comments}
-                          </span>
-                        </div>
-                      </div>
-                    </div>
-                  ))
-                )}
-              </div>
-            </div>
-
-            {/* Chat Section */}
-            <div className="h-80 border-t border-gray-200 dark:border-gray-700">
-              <Chat
-                chatMessages={chatMessages}
-                chatInput={newMessage}
-                setChatInput={setNewMessage}
-                handleSendMessage={handleSendMessage}
-                isTyping={isChatLoading}
-                isDarkMode={isDarkMode}
-                chatMessagesRef={chatRef as React.RefObject<HTMLDivElement>}
-              />
-            </div>
           </div>
         </div>
+
+        {/* Right Panel - Chat (Hidden on mobile by default) */}
+        <Chat
+          isDarkMode={isDarkMode}
+          isMobile={isMobile}
+          rightPanelCollapsed={rightPanelCollapsed}
+          setRightPanelCollapsed={setRightPanelCollapsed}
+          chatMessages={chatMessages}
+          chatInput={chatInput}
+          setChatInput={setChatInput}
+          isTyping={isTyping}
+          handleSendMessage={handleSendMessage}
+          chatMessagesRef={chatMessagesRef}
+          mobileChatRef={mobileChatRef}
+          mobileChatOpen={mobileChatOpen}
+          mobileChatExpanded={mobileChatExpanded}
+          setMobileChatExpanded={setMobileChatExpanded}
+        />
       </div>
 
-      {/* Modals */}
-      <ImageUploadModal
-        isOpen={showImageUpload}
-        onClose={() => setShowImageUpload(false)}
-        onSubmit={handleImageUpload}
-        userLocation={userPreferences?.location ? { lat: 0, lng: 0 } : undefined}
-      />
-
+      {/* Enhanced Report Modal */}
       <ReportModal
+        isDarkMode={isDarkMode}
         show={showReportModal}
         onClose={() => setShowReportModal(false)}
         reportForm={reportForm}
         setReportForm={setReportForm}
+        handleCameraCapture={handleCameraCapture}
+        fileInputRef={fileInputRef}
+        handleFileUpload={handleFileUpload}
         capturedImage={capturedImage}
         setCapturedImage={setCapturedImage}
-        handleCameraCapture={handleCameraCapture}
-        handleFileUpload={handleFileUpload}
-        fileInputRef={fileInputRef as React.RefObject<HTMLInputElement>}
         handleSubmitReport={handleSubmitReport}
         eventTypes={eventTypes}
-        isDarkMode={isDarkMode}
-      />
-
-      {/* Notifications */}
-      <Notifications
-        showNotifications={showNotifications}
-        setShowNotifications={setShowNotifications}
-        notifications={notifications as any}
-        unreadNotifications={unreadNotifications}
-        notificationRef={notificationRef as React.RefObject<HTMLDivElement>}
-        isDarkMode={isDarkMode}
       />
 
       {/* Photo Upload Component */}
