import axios from 'axios';
import { ChatResponse } from '@/types/chat';

const API_BASE_URL = process.env.NEXT_PUBLIC_API_BASE_URL || 'http://localhost:8000';

export async function sendChatMessage(userId: string, message: string, language?: string): Promise<ChatResponse> {
  try {
    const response = await axios.post(`${API_BASE_URL}/chat`, {
      user_id: userId,
<<<<<<< HEAD
      message,
      language: language || 'en',
=======
      message: message,
>>>>>>> c3a48901
    });
    return response.data;
  } catch (error: any) {
    console.error('Error sending chat message:', error);
    throw error;
  }
}

// Location Display and Mood Map Functions
export async function displayLocationsOnMap(locations: any[]): Promise<any> {
  try {
    const response = await axios.post(`${API_BASE_URL}/display_locations`, {
      locations: locations
    });
    return response.data;
  } catch (error: any) {
    console.error('Error displaying locations on map:', error);
    throw error;
  }
}

export async function getLocationMoodWithDisplay(location: string, datetimeStr?: string): Promise<any> {
  try {
    const params: any = { location };
    if (datetimeStr) params.datetime_str = datetimeStr;
    const response = await axios.post(`${API_BASE_URL}/location_mood`, null, { params });
    return response.data;
  } catch (error: any) {
    console.error('Error fetching location mood with display:', error);
    throw error;
  }
}

export async function getBestRouteWithMood(origin: string, destination: string, mode: string = "driving"): Promise<any> {
  try {
    const response = await axios.post(`${API_BASE_URL}/best_route`, {
      origin: origin,
      destination: destination,
      mode: mode
    });
    return response.data;
  } catch (error: any) {
    console.error('Error getting best route with mood:', error);
    throw error;
  }
}

export async function getMustVisitPlacesWithMood(location: string, maxResults: number = 3): Promise<any> {
  try {
    const response = await axios.post(`${API_BASE_URL}/must_visit_places`, {
      location: location,
      max_results: maxResults
    });
    return response.data;
  } catch (error: any) {
    console.error('Error getting must-visit places with mood:', error);
    throw error;
  }
}

function joinUrl(base: string, path: string) {
  if (base.endsWith("/")) base = base.slice(0, -1);
  if (path.startsWith("/")) path = path.slice(1);
  return `${base}/${path}`;
}

export async function generatePodcast(city: string, duration: number, voice = "en-US-Studio-Q", speakingRate = 1.0) {
  const response = await axios.post(joinUrl(API_BASE_URL || "", "/podcast/generate"), {
    city,
    duration_minutes: duration,
    voice,
    speaking_rate: speakingRate,
  });
  return response.data; // { job_id, ... }
}

export async function pollPodcastJob(jobId: string) {
  // Poll until status is completed
  while (true) {
    const res = await axios.get(joinUrl(API_BASE_URL || "", `/jobs/${jobId}`));
    if (res.data.status === "completed") return res.data;
    if (res.data.status === "failed") throw new Error(res.data.message || "Podcast generation failed");
    await new Promise(r => setTimeout(r, 2000));
  }
}

export function getPodcastAudioUrl(filename: string) {
  return joinUrl(API_BASE_URL || "", `/files/${filename}`);
}

// Event Photos API
export async function uploadEventPhoto(formData: FormData): Promise<any> {
  try {
    const response = await axios.post(`${API_BASE_URL}/upload_event_photo`, formData, {
      headers: {
        'Content-Type': 'multipart/form-data',
      },
    });
    return response.data;
  } catch (error: any) {
    console.error('Error uploading event photo:', error);
    throw error;
  }
}

export async function getEventPhotos(): Promise<any[]> {
  try {
    const response = await axios.get(`${API_BASE_URL}/event_photos`);
    return response.data;
  } catch (error: any) {
    console.error('Error fetching event photos:', error);
    throw error;
  }
}

export async function getEventPhotoById(photoId: string): Promise<any> {
  try {
    const response = await axios.get(`${API_BASE_URL}/event_photos/${photoId}`);
    return response.data;
  } catch (error: any) {
    console.error('Error fetching event photo:', error);
    throw error;
  }
}

// User Profile Management
export async function createOrUpdateUserProfile(userId: string, profileData: any): Promise<any> {
  try {
    const formData = new FormData();
    formData.append('user_id', userId);
    formData.append('profile_data', JSON.stringify(profileData));
    
    const response = await axios.post(`${API_BASE_URL}/user/profile`, formData);
    return response.data;
  } catch (error: any) {
    console.error('Error creating/updating user profile:', error);
    throw error;
  }
}

export async function getUserProfile(userId: string): Promise<any> {
  try {
    const response = await axios.get(`${API_BASE_URL}/user/profile/${userId}`);
    return response.data;
  } catch (error: any) {
    console.error('Error fetching user profile:', error);
    throw error;
  }
}

export async function getUserDefaultLocation(userId: string): Promise<any> {
  try {
    const response = await axios.get(`${API_BASE_URL}/user/${userId}/default-location`);
    return response.data;
  } catch (error: any) {
    console.error('Error fetching user default location:', error);
    throw error;
  }
}

// Location Management
export async function storeUserLocation(
  userId: string, 
  latitude: number, 
  longitude: number, 
  locationName?: string, 
  activityType?: string
): Promise<any> {
  try {
    const formData = new FormData();
    formData.append('user_id', userId);
    formData.append('latitude', latitude.toString());
    formData.append('longitude', longitude.toString());
    if (locationName) formData.append('location_name', locationName);
    if (activityType) formData.append('activity_type', activityType);
    
    const response = await axios.post(`${API_BASE_URL}/user/location`, formData);
    return response.data;
  } catch (error: any) {
    console.error('Error storing user location:', error);
    throw error;
  }
}

export async function getUserLocationHistory(userId: string, days: number = 7): Promise<any> {
  try {
    const response = await axios.get(`${API_BASE_URL}/user/${userId}/location-history?days=${days}`);
    return response.data;
  } catch (error: any) {
    console.error('Error fetching user location history:', error);
    throw error;
  }
}

export async function getFavoriteLocations(userId: string): Promise<any> {
  try {
    const response = await axios.get(`${API_BASE_URL}/user/${userId}/favorite-locations`);
    return response.data;
  } catch (error: any) {
    console.error('Error fetching favorite locations:', error);
    throw error;
  }
}

export async function addFavoriteLocation(
  userId: string, 
  latitude: number, 
  longitude: number, 
  locationName: string
): Promise<any> {
  try {
    const formData = new FormData();
    formData.append('user_id', userId);
    formData.append('latitude', latitude.toString());
    formData.append('longitude', longitude.toString());
    formData.append('location_name', locationName);
    
    const response = await axios.post(`${API_BASE_URL}/user/favorite-location`, formData);
    return response.data;
  } catch (error: any) {
    console.error('Error adding favorite location:', error);
    throw error;
  }
}

// Unified Data Management
export async function storeUnifiedData(
  location: string, 
  dataType: string, 
  data: any, 
  userId?: string
): Promise<any> {
  try {
    const formData = new FormData();
    formData.append('location', location);
    formData.append('data_type', dataType);
    formData.append('data', JSON.stringify(data));
    if (userId) formData.append('user_id', userId);
    
    const response = await axios.post(`${API_BASE_URL}/unified-data`, formData);
    return response.data;
  } catch (error: any) {
    console.error('Error storing unified data:', error);
    throw error;
  }
}

export async function getUnifiedData(
  location: string, 
  dataType?: string, 
  hours: number = 24
): Promise<any> {
  try {
    const params: any = { hours };
    if (dataType) params.data_type = dataType;
    
    const response = await axios.get(`${API_BASE_URL}/unified-data/${location}`, { params });
    return response.data;
  } catch (error: any) {
    console.error('Error fetching unified data:', error);
    throw error;
  }
}

export async function getAggregatedData(location: string, hours: number = 24): Promise<any> {
  try {
    const response = await axios.get(`${API_BASE_URL}/unified-data/${location}/aggregated?hours=${hours}`);
    return response.data;
  } catch (error: any) {
    console.error('Error fetching aggregated data:', error);
    throw error;
  }
}

// Enhanced Event Photos
export async function getUserEventPhotos(userId: string, limit: number = 50): Promise<any> {
  try {
    const response = await axios.get(`${API_BASE_URL}/user/${userId}/event-photos?limit=${limit}`);
    return response.data;
  } catch (error: any) {
    console.error('Error fetching user event photos:', error);
    throw error;
  }
}

export async function getLocationEventPhotos(
  latitude: number, 
  longitude: number, 
  radiusKm: number = 5.0, 
  limit: number = 50
): Promise<any> {
  try {
    const response = await axios.get(
      `${API_BASE_URL}/location/${latitude}/${longitude}/event-photos?radius_km=${radiusKm}&limit=${limit}`
    );
    return response.data;
  } catch (error: any) {
    console.error('Error fetching location event photos:', error);
    throw error;
  }
}

// User Data Retention API
export async function exportUserData(userId: string): Promise<any> {
  const formData = new FormData();
  formData.append('user_id', userId);
  
  const response = await fetch(`${API_BASE_URL}/user/export`, {
    method: 'POST',
    body: formData,
  });
  
  if (!response.ok) {
    throw new Error(`Failed to export user data: ${response.statusText}`);
  }
  
  return response.json();
}

export async function getUserDataExports(userId: string): Promise<any> {
  const response = await fetch(`${API_BASE_URL}/user/${userId}/exports`);
  
  if (!response.ok) {
    throw new Error(`Failed to get user data exports: ${response.statusText}`);
  }
  
  return response.json();
}

export async function restoreUserData(userId: string, backupData: any): Promise<any> {
  const formData = new FormData();
  formData.append('backup_data', JSON.stringify(backupData));
  
  const response = await fetch(`${API_BASE_URL}/user/${userId}/restore`, {
    method: 'POST',
    body: formData,
  });
  
  if (!response.ok) {
    throw new Error(`Failed to restore user data: ${response.statusText}`);
  }
  
  return response.json();
}

export async function getUserRetentionAnalytics(userId: string): Promise<any> {
  const response = await fetch(`${API_BASE_URL}/user/${userId}/retention-analytics`);
  
  if (!response.ok) {
    throw new Error(`Failed to get retention analytics: ${response.statusText}`);
  }
  
  return response.json();
}

export async function getUserQueryHistory(userId: string, limit: number = 20): Promise<any> {
  const response = await fetch(`${API_BASE_URL}/user/${userId}/query-history?limit=${limit}`);
  
  if (!response.ok) {
    throw new Error(`Failed to get query history: ${response.statusText}`);
  }
  
  return response.json();
}

// Enhanced Unified Data Management API
export async function loadUnifiedDataToFirestore(location: string, dataSources: string[] = ['reddit', 'twitter', 'news', 'maps', 'rag']): Promise<any> {
  try {
    const formData = new FormData();
    formData.append('data_sources', dataSources.join(','));
    
    const response = await axios.post(`${API_BASE_URL}/unified-data/${location}/load`, formData);
    return response.data;
  } catch (error: any) {
    console.error('Error loading unified data to Firestore:', error);
    throw error;
  }
}

export async function getUnifiedDataSources(location: string): Promise<any> {
  try {
    const response = await axios.get(`${API_BASE_URL}/unified-data/${location}/sources`);
    return response.data;
  } catch (error: any) {
    console.error('Error fetching unified data sources:', error);
    throw error;
  }
}

export async function refreshUnifiedData(location: string, dataSources: string[] = ['reddit', 'twitter', 'news', 'maps', 'rag']): Promise<any> {
  try {
    const formData = new FormData();
    formData.append('data_sources', dataSources.join(','));
    
    const response = await axios.post(`${API_BASE_URL}/unified-data/${location}/refresh`, formData);
    return response.data;
  } catch (error: any) {
    console.error('Error refreshing unified data:', error);
    throw error;
  }
}

export async function getUnifiedDataFromFirestore(
  location: string, 
  dataType?: string, 
  hours: number = 24, 
  forceRefresh: boolean = false
): Promise<any> {
  try {
    const params: any = { hours, force_refresh: forceRefresh };
    if (dataType) params.data_type = dataType;
    
    const response = await axios.get(`${API_BASE_URL}/unified-data/${location}/firestore`, { params });
    return response.data;
  } catch (error: any) {
    console.error('Error fetching unified data from Firestore:', error);
    throw error;
  }
}

export async function getAggregatedDataFromFirestore(location: string, hours: number = 24): Promise<any> {
  try {
    const response = await axios.get(`${API_BASE_URL}/unified-data/${location}/aggregated/firestore?hours=${hours}`);
    return response.data;
  } catch (error: any) {
    console.error('Error fetching aggregated data from Firestore:', error);
    throw error;
  }
}

// Enhanced wrapper functions that use Firestore as primary source
export async function getUnifiedDataWithFirestore(
  location: string, 
  dataType?: string, 
  hours: number = 24,
  autoLoad: boolean = true
): Promise<any> {
  try {
    // First try to get data from Firestore
    let data = await getUnifiedDataFromFirestore(location, dataType, hours, false);
    
    // If no data and autoLoad is enabled, load fresh data
    if (data.count === 0 && autoLoad) {
      console.log(`No data found for ${location}, loading fresh data...`);
      await loadUnifiedDataToFirestore(location);
      data = await getUnifiedDataFromFirestore(location, dataType, hours, false);
    }
    
    return data;
  } catch (error: any) {
    console.error('Error getting unified data with Firestore:', error);
    throw error;
  }
}

export async function getAggregatedDataWithFirestore(
  location: string, 
  hours: number = 24,
  autoLoad: boolean = true
): Promise<any> {
  try {
    // First try to get aggregated data from Firestore
    let aggregated = await getAggregatedDataFromFirestore(location, hours);
    
    // If no data and autoLoad is enabled, load fresh data
    if (!aggregated.success && autoLoad) {
      console.log(`No aggregated data found for ${location}, loading fresh data...`);
      await loadUnifiedDataToFirestore(location);
      aggregated = await getAggregatedDataFromFirestore(location, hours);
    }
    
    return aggregated;
  } catch (error: any) {
    console.error('Error getting aggregated data with Firestore:', error);
    throw error;
  }
}<|MERGE_RESOLUTION|>--- conflicted
+++ resolved
@@ -7,12 +7,8 @@
   try {
     const response = await axios.post(`${API_BASE_URL}/chat`, {
       user_id: userId,
-<<<<<<< HEAD
       message,
       language: language || 'en',
-=======
-      message: message,
->>>>>>> c3a48901
     });
     return response.data;
   } catch (error: any) {
