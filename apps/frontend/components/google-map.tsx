--- conflicted
+++ resolved
@@ -64,17 +64,6 @@
   eventTypes: EventType[]
   isDarkMode: boolean
   zones?: Zone[]
-<<<<<<< HEAD
-  onEventsUpdate?: () => void
-=======
-  locationData?: {
-    locations_to_display?: any[]
-    mood_data?: any
-    route_details?: any
-    places?: any[]
-    summary?: string
-  }
->>>>>>> 20d1f5ee
 }
 
 export default function GoogleMap({
@@ -84,11 +73,6 @@
   eventTypes,
   isDarkMode,
   zones = [],
-<<<<<<< HEAD
-  onEventsUpdate,
-=======
-  locationData,
->>>>>>> 20d1f5ee
 }: MapProps) {
   const mapRef = useRef<HTMLDivElement>(null)
   const mapInstanceRef = useRef<any>(null)
@@ -488,18 +472,17 @@
     // Set up global callback
     window.initMap = initMap
 
-<<<<<<< HEAD
-         // Prevent duplicate script tags
-     if (!document.querySelector('script[data-google-maps]')) {
-       const script = document.createElement("script")
-       // TODO: Replace 'YOUR_API_KEY_HERE' with your actual Google Maps API key
-       script.src = `https://maps.googleapis.com/maps/api/js?key=AIzaSyAabmFAVOqMWF96Yui6THYrkToNgrbNQXs&callback=initMap&libraries=places,marker&v=weekly&loading=async`
-       script.async = true
-       script.defer = true
-       script.setAttribute("data-google-maps", "true")
-       script.onerror = () => {
-         handleGoogleMapsError(new Error("Failed to load Google Maps script"))
-       }
+    // Prevent duplicate script tags
+    if (!document.querySelector('script[data-google-maps]')) {
+      const script = document.createElement("script")
+      // TODO: Replace 'YOUR_API_KEY_HERE' with your actual Google Maps API key
+      script.src = `https://maps.googleapis.com/maps/api/js?key=AIzaSyAabmFAVOqMWF96Yui6THYrkToNgrbNQXs&callback=initMap&libraries=places&v=weekly`
+      script.async = true
+      script.defer = true
+      script.setAttribute("data-google-maps", "true")
+      script.onerror = () => {
+        handleGoogleMapsError(new Error("Failed to load Google Maps script"))
+      }
 
        script.onload = () => {
          // Additional check after script loads
@@ -510,29 +493,6 @@
 
        document.head.appendChild(script)
      }
-=======
-    // Prevent duplicate script tags
-    if (!document.querySelector('script[data-google-maps]')) {
-      const script = document.createElement("script")
-      const apiKey = process.env.NEXT_PUBLIC_GOOGLE_MAPS_API_KEY || 'AIzaSyAabmFAVOqMWF96Yui6THYrkToNgrbNQXs'
-      script.src = `https://maps.googleapis.com/maps/api/js?key=${apiKey}&callback=initMap&libraries=places&v=weekly`
-      script.async = true
-      script.defer = true
-      script.setAttribute("data-google-maps", "true")
-      script.onerror = () => {
-        handleGoogleMapsError(new Error("Failed to load Google Maps script"))
-      }
-
-      script.onload = () => {
-        // Additional check after script loads
-        if (!window.google || !window.google.maps) {
-          handleGoogleMapsError(new Error("Google Maps API not available"))
-        }
-      }
-
-      document.head.appendChild(script)
-    }
->>>>>>> 20d1f5ee
 
     // Set up a timeout to handle cases where the script loads but Google Maps fails
     const timeoutId = setTimeout(() => {
