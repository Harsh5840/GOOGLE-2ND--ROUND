import os
from dotenv import load_dotenv
load_dotenv()

from google.adk.agents import Agent
from google.adk.tools import google_search
from google.adk.runners import Runner
from google.genai import types
import uuid
from agents.session_service import session_service, COMMON_APP_NAME
from agents.multilingual_wrapper import multilingual_wrapper

def create_gemini_fallback_agent():
    return Agent(
        model="gemini-2.0-flash-001",
        name="gemini_fallback_agent",
        instruction="You are a helpful assistant. Answer the user's question as best as you can. Only use google search tool if gemini doesn't give answer.",
        tools=[google_search]
    )


async def run_gemini_fallback_agent(query: str, user_id: str = "testuser", session_id: str = None) -> str:
    agent = create_gemini_fallback_agent()
    runner = Runner(agent=agent, app_name=COMMON_APP_NAME, session_service=session_service)
    if not session_id:
        session_id = str(uuid.uuid4())
    await session_service.create_session(session_id=session_id, user_id=user_id, app_name=COMMON_APP_NAME)
    content = types.Content(role="user", parts=[types.Part(text=query)])
    result = ""
    async for event in runner.run_async(user_id=user_id, session_id=session_id, new_message=content):
        # Extract text from the event
        if hasattr(event, 'content') and event.content and event.content.parts:
            for part in event.content.parts:
                if hasattr(part, 'text'):
                    result += part.text
<<<<<<< HEAD
    print("DEBUG: Final result before return:", repr(result))
    
    # Translate response to user's language if needed
    user_lang = multilingual_wrapper.get_user_language(user_id)
    if user_lang != 'en':
        result = await multilingual_wrapper.translate_from_english(result.strip(), user_lang)
    
=======
    
    from shared.utils.logger import log_event
    log_event("GeminiFallback", f"Generated response for user {user_id}: {len(result)} characters")
>>>>>>> c3a48901
    return result.strip()
<|MERGE_RESOLUTION|>--- conflicted
+++ resolved
@@ -33,7 +33,6 @@
             for part in event.content.parts:
                 if hasattr(part, 'text'):
                     result += part.text
-<<<<<<< HEAD
     print("DEBUG: Final result before return:", repr(result))
     
     # Translate response to user's language if needed
@@ -41,9 +40,7 @@
     if user_lang != 'en':
         result = await multilingual_wrapper.translate_from_english(result.strip(), user_lang)
     
-=======
-    
     from shared.utils.logger import log_event
     log_event("GeminiFallback", f"Generated response for user {user_id}: {len(result)} characters")
->>>>>>> c3a48901
+    
     return result.strip()
